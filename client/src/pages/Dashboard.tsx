import React, { useMemo, useState } from 'react';
import { useLocation, Link } from 'wouter';
import { motion } from 'framer-motion';
import { Card, CardContent, CardHeader, CardTitle } from "@/components/ui/card";
import { Button } from "@/components/ui/button";
import { Badge } from "@/components/ui/badge";
import { Loader2, Plus, Calendar, BarChart3, Settings, Building2, DollarSign, Users, Clock, FileText, Target, User } from 'lucide-react';
import NewTripModal from "@/components/NewTripModal";
import { useAuth } from '@/contexts/SecureJWTAuthContext';
import { useTrips } from '@/hooks/useTrips';
import { useAnalytics } from '@/hooks/useAnalytics';
import { TripStatus, UserRole } from '@/types/dtos/common';
import { TripDTO } from '@/types/dtos/trip';
import { AgencyAnalyticsDTO, CorporateAnalyticsDTO } from '@/types/dtos/analytics';
import OnboardingProgress from '@/components/OnboardingProgress';

const AnimatedCard = motion(Card);

export default function Dashboard() {
  const { user } = useAuth();
  const [isNewTripModalOpen, setIsNewTripModalOpen] = useState(false);
  const [, setLocation] = useLocation();
  const isCorporate = useMemo(() => user?.roles.includes(UserRole.CORPORATE), [user]);

  const { 
    data: tripsData, 
    isLoading: isLoadingTrips, 
    error: tripsError 
  } = useTrips({ 
    page: 1, 
    pageSize: 5, 
    sortBy: 'startDate',
    sortDirection: 'asc' as const
  });

  const { 
    data: analyticsData, 
    isLoading: isLoadingAnalytics, 
    error: analyticsError 
  } = useAnalytics({ isCorporate });

  const isLoading = isLoadingTrips || isLoadingAnalytics;
  const error = tripsError || analyticsError;
  const trips = useMemo(() => (tripsData?.data || []) as TripDTO[], [tripsData]);

  const handleOnboardingTaskClick = (taskId: string, url: string) => {
    setLocation(url);
  };

  const analytics = useMemo(() => {
    if (!analyticsData) return null;

    if (isCorporate) {
      const corpData = analyticsData as CorporateAnalyticsDTO;
      return {
        totalTrips: corpData.overview?.totalTrips || 0,
        totalBudget: corpData.overview?.totalBudget || 0,
        avgDuration: corpData.overview?.averageTripLength || 0,
        teamSize: corpData.overview?.totalUsers || 0,
      };
    } else {
      const agencyData = analyticsData as AgencyAnalyticsDTO;
      return {
        totalProposals: agencyData.overview?.totalProposals || 0,
        totalRevenue: agencyData.overview?.totalRevenue || 0,
        winRate: agencyData.overview?.winRate || 0,
        activeClients: agencyData.overview?.activeClients || 0,
      };
    }
  }, [analyticsData, isCorporate]);

  const upcomingTrips = useMemo(() => {
    return trips
      .filter(trip => trip.startDate && new Date(trip.startDate) > new Date())
      .slice(0, 3);
  }, [trips]);

  const dashboardConfig = useMemo(() => ({
    title: isCorporate ? 'Corporate Dashboard' : 'Agency Dashboard',
    description: isCorporate 
      ? 'Manage your corporate travel program' 
      : 'Manage your travel agency operations',
  }), [isCorporate]);

  if (isLoading) {
    return (
      <div className="flex items-center justify-center h-screen">
        <Loader2 className="h-12 w-12 animate-spin text-blue-600" />
      </div>
    );
  }

  if (error) {
    return (
      <div className="p-8 text-center">
        <p className="text-red-500">Error loading dashboard data: {error.message}</p>
      </div>
    );
  }

  return (
    <div className="min-h-screen bg-gray-50 dark:bg-gray-900">
      <div className="container mx-auto px-4 py-8">
        
        {/* Header */}
        <motion.div
          initial={{ opacity: 0, y: -20 }}
          animate={{ opacity: 1, y: 0 }}
          transition={{ duration: 0.5 }}
          className="mb-8"
        >
          <h1 className="text-3xl font-bold text-gray-800 dark:text-white">{dashboardConfig.title}</h1>
          <p className="text-md text-gray-600 dark:text-gray-300 mt-1">{dashboardConfig.description}</p>
        </motion.div>

        {user && <OnboardingProgress user={user} onTaskClick={handleOnboardingTaskClick} />}

        {/* Analytics Cards */}
        <div className="grid grid-cols-1 md:grid-cols-2 lg:grid-cols-4 gap-6 mb-8">
          {isCorporate ? (
            <>
              <AnimatedCard>
                <CardHeader className="flex flex-row items-center justify-between pb-2"><CardTitle className="text-sm font-medium">Total Trips</CardTitle><Building2 className="h-4 w-4 text-muted-foreground" /></CardHeader>
                <CardContent><div className="text-2xl font-bold">{analytics?.totalTrips}</div></CardContent>
              </AnimatedCard>
              <AnimatedCard>
                <CardHeader className="flex flex-row items-center justify-between pb-2"><CardTitle className="text-sm font-medium">Total Budget</CardTitle><DollarSign className="h-4 w-4 text-muted-foreground" /></CardHeader>
                <CardContent><div className="text-2xl font-bold">${analytics?.totalBudget.toLocaleString()}</div></CardContent>
              </AnimatedCard>
              <AnimatedCard>
                <CardHeader className="flex flex-row items-center justify-between pb-2"><CardTitle className="text-sm font-medium">Avg. Trip Duration</CardTitle><Clock className="h-4 w-4 text-muted-foreground" /></CardHeader>
                <CardContent><div className="text-2xl font-bold">{analytics?.avgDuration} Days</div></CardContent>
              </AnimatedCard>
              <AnimatedCard>
                <CardHeader className="flex flex-row items-center justify-between pb-2"><CardTitle className="text-sm font-medium">Team Size</CardTitle><Users className="h-4 w-4 text-muted-foreground" /></CardHeader>
                <CardContent><div className="text-2xl font-bold">{analytics?.teamSize}</div></CardContent>
              </AnimatedCard>
            </>
          ) : (
            <>
              <AnimatedCard>
                <CardHeader className="flex flex-row items-center justify-between pb-2"><CardTitle className="text-sm font-medium">Total Proposals</CardTitle><FileText className="h-4 w-4 text-muted-foreground" /></CardHeader>
                <CardContent><div className="text-2xl font-bold">{analytics?.totalProposals}</div></CardContent>
              </AnimatedCard>
              <AnimatedCard>
                <CardHeader className="flex flex-row items-center justify-between pb-2"><CardTitle className="text-sm font-medium">Total Revenue</CardTitle><DollarSign className="h-4 w-4 text-muted-foreground" /></CardHeader>
                <CardContent><div className="text-2xl font-bold">${analytics?.totalRevenue.toLocaleString()}</div></CardContent>
              </AnimatedCard>
              <AnimatedCard>
                <CardHeader className="flex flex-row items-center justify-between pb-2"><CardTitle className="text-sm font-medium">Win Rate</CardTitle><Target className="h-4 w-4 text-muted-foreground" /></CardHeader>
                <CardContent><div className="text-2xl font-bold">{analytics?.winRate}%</div></CardContent>
              </AnimatedCard>
              <AnimatedCard>
                <CardHeader className="flex flex-row items-center justify-between pb-2"><CardTitle className="text-sm font-medium">Active Clients</CardTitle><User className="h-4 w-4 text-muted-foreground" /></CardHeader>
                <CardContent><div className="text-2xl font-bold">{analytics?.activeClients}</div></CardContent>
              </AnimatedCard>
            </>
          )}
        </div>

        {/* Upcoming Trips Section */}
        <div className="grid grid-cols-1 gap-8">
            <Card>
              <CardHeader>
                <CardTitle className="flex items-center">
                  <Calendar className="h-6 w-6 mr-2 text-gray-500" />
                  Upcoming Trips
                </CardTitle>
              </CardHeader>
              <CardContent>
                {upcomingTrips.length > 0 ? (
                  <ul className="space-y-4">
                    {upcomingTrips.map((trip: TripDTO) => (
                      <li key={trip.id} className="flex items-center justify-between p-3 bg-gray-50 dark:bg-gray-800 rounded-lg">
                        <div>
                          <Link to={`/trips/${trip.id}`} className="font-semibold text-blue-600 hover:underline">
                            {trip.name}
                          </Link>
                          <p className="text-sm text-gray-500 dark:text-gray-400">{trip.destination}</p>
                        </div>
                        <div className="text-right">
                          <p className="text-sm font-medium">{new Date(trip.startDate).toLocaleDateString()}</p>
                          <Badge variant={trip.status === TripStatus.PLANNING ? 'secondary' : 'default'}>{trip.status}</Badge>
                        </div>
                      </li>
                    ))}
                  </ul>
                ) : (
                  <p className="text-gray-500 dark:text-gray-400">No upcoming trips scheduled.</p>
                )}
              </CardContent>
            </Card>
        </div>

        {/* CTA Button */}
        <div className="text-center mt-12">
          <Button size="lg" onClick={() => setIsNewTripModalOpen(true)} className="bg-blue-600 hover:bg-blue-700 text-white shadow-lg">
            <Plus className="mr-2 h-5 w-5" />
            {isCorporate ? 'Plan a New Trip' : 'Create New Proposal'}
          </Button>
        </div>

        <NewTripModal 
          isOpen={isNewTripModalOpen} 
          onClose={() => setIsNewTripModalOpen(false)} 
        />
      </div>
    </div>
  );
<<<<<<< HEAD
}

          {/* Sections */}
          <div className="grid grid-cols-1 lg:grid-cols-2 gap-8">
            {dashboardConfig.sections.map((section, index) => (
              <Card key={index} className="shadow-lg">
                <CardHeader>
                  <CardTitle className="flex items-center">
                    <section.icon className="h-6 w-6 mr-2 text-gray-500" />
                    {section.title}
                  </CardTitle>
                </CardHeader>
                <CardContent>
                  {section.data.length > 0 ? (
                    <ul className="space-y-4">
                      {section.title === 'Upcoming Trips' && (section.data as TripDTO[]).map((trip: TripDTO) => (
                        <li key={trip.id} className="flex items-center justify-between p-3 bg-gray-50 dark:bg-gray-700 rounded-lg">
                          <div>
                            <Link to={`/trips/${trip.id}`} className="font-semibold text-blue-600 hover:underline">
                              {trip.name}
                            </Link>
                            <p className="text-sm text-gray-500 dark:text-gray-400">{trip.destination}</p>
                          </div>
                          <div className="text-right">
                            <p className="text-sm font-medium">{new Date(trip.startDate).toLocaleDateString()}</p>
                            <Badge variant={trip.status === TripStatus.PLANNING ? 'secondary' : 'default'}>{trip.status}</Badge>
                          </div>
                        </li>
                      ))}
                    </ul>
                  ) : (
                    <p className="text-gray-500 dark:text-gray-400">{section.emptyMessage}</p>
                  )}
                </CardContent>
              </Card>
            ))}
          </div>

          {/* CTA Button */}
          <div className="text-center mt-12">
            <Button size="lg" onClick={() => setIsNewTripModalOpen(true)} className="bg-blue-600 hover:bg-blue-700 text-white shadow-lg">
              <Plus className="mr-2 h-5 w-5" />
              {isCorporate ? 'Plan a New Trip' : 'Create New Proposal'}
            </Button>
          </div>

          <NewTripModal
            isOpen={isNewTripModalOpen}
            onClose={() => setIsNewTripModalOpen(false)}
          />
          <motion.div
            initial={{ opacity: 0, y: 20 }}
            animate={{ opacity: 1, y: 0 }}
            transition={{ duration: 0.6 }}
            className="relative overflow-hidden bg-gradient-to-br from-electric-500 via-electric-600 to-electric-700 text-white mb-8 rounded-2xl"
          >
            <div className="absolute inset-0 bg-gradient-to-r from-black/20 to-transparent" />
            <div className="absolute inset-0 opacity-30" style={{
              backgroundImage: `url("data:image/svg+xml,%3Csvg width='60' height='60' viewBox='0 0 60 60' xmlns='http://www.w3.org/2000/svg'%3E%3Cg fill='none' fill-rule='evenodd'%3E%3Cg fill='%23ffffff' fill-opacity='0.05'%3E%3Ccircle cx='30' cy='30' r='1'/%3E%3C/g%3E%3C/g%3E%3C/svg%3E")`
            }} />

            <div className="relative container mx-auto px-6 py-16">
              <div className="flex flex-col lg:flex-row justify-between items-start lg:items-center gap-8">
                <motion.div 
                  initial={{ opacity: 0, x: -20 }}
                  animate={{ opacity: 1, x: 0 }}
                  transition={{ duration: 0.6, delay: 0.2 }}
                  className="flex-1"
                >
                  <div className="flex items-center gap-3 mb-4">
                    <div className="p-3 bg-white/10 backdrop-blur-sm rounded-2xl">
                      <Building2 className="w-8 h-8" />
                    </div>
                    <div className="flex items-center gap-2">
                      <Sparkles className="w-5 h-5 text-electric-200" />
                      <span className="text-electric-100 text-sm font-medium">Corporate Dashboard</span>
                    </div>
                  </div>

                  <h1 className="text-5xl font-bold mb-4 tracking-tight">
                    {dashboardConfig.title}
                  </h1>
                  <p className="text-xl text-electric-100 mb-6 max-w-2xl">
                    {dashboardConfig.description}
                  </p>

                  <div className="flex flex-wrap items-center gap-6 text-sm">
                    <div className="flex items-center gap-2">
                      <div className="w-2 h-2 bg-green-400 rounded-full" />
                      <span className="text-electric-100">Real-time tracking</span>
                    </div>
                    <div className="flex items-center gap-2">
                      <div className="w-2 h-2 bg-blue-400 rounded-full" />
                      <span className="text-electric-100">Team collaboration</span>
                    </div>
                    <div className="flex items-center gap-2">
                      <div className="w-2 h-2 bg-purple-400 rounded-full" />
                      <span className="text-electric-100">Smart analytics</span>
                    </div>
                  </div>
                </motion.div>

                <motion.div 
                  initial={{ opacity: 0, x: 20 }}
                  animate={{ opacity: 1, x: 0 }}
                  transition={{ duration: 0.6, delay: 0.4 }}
                  className="flex flex-col sm:flex-row gap-4"
                >
                  <Button 
                    onClick={() => setIsNewTripModalOpen(true)}
                    className="bg-white hover:bg-white/90 text-electric-600 font-semibold px-8 py-3 h-auto rounded-xl shadow-lg hover:shadow-xl transition-all duration-300"
                    size="lg"
                  >
                    <Plus className="h-5 w-5 mr-2" />
                    Plan Team Trip
                  </Button>
                </motion.div>
              </div>
            </div>
          </motion.div>
        ) : (
          /* Agency Header - Simple */
          <div className="mb-8">
            <h1 className="text-3xl font-bold text-foreground mb-2">
              {dashboardConfig.title}
            </h1>
            <p className="text-muted-foreground">
              {dashboardConfig.description}
            </p>
          </div>
        )}

        {/* Onboarding Progress - Only show for new users in corporate mode */}
        {isCorporate && trips.length === 0 && (
          <div className="mb-8">
            <OnboardingProgress onTaskClick={handleOnboardingTaskClick} />
          </div>
        )}

        {/* Quick Actions - Role-based layout */}
        {!isCorporate && (
          <div className="grid grid-cols-1 md:grid-cols-4 gap-4 mb-8">
            <Button 
              onClick={() => setIsNewTripModalOpen(true)}
              className="h-16 flex items-center justify-center gap-3"
              size="lg"
            >
              <Plus className="h-5 w-5" />
              Create Client Proposal
            </Button>
            
            <Button variant="outline" className="h-16 flex items-center justify-center gap-3" asChild>
              <Link href="/ai-generator">
                <Sparkles className="h-5 w-5" />
                AI Proposal Generator
              </Link>
            </Button>
            
            <Button variant="outline" className="h-16 flex items-center justify-center gap-3" asChild>
              <Link href="/analytics">
                <BarChart3 className="h-5 w-5" />
                Client Analytics
              </Link>
            </Button>
            
            <Button variant="outline" className="h-16 flex items-center justify-center gap-3" asChild>
              <Link href="/settings">
                <Settings className="h-5 w-5" />
                Agency Settings
              </Link>
            </Button>
          </div>
        )}

        {/* Metrics Cards */}
        <motion.div
          initial={{ opacity: 0, y: 20 }}
          animate={{ opacity: 1, y: 0 }}
          transition={{ duration: 0.6, delay: isCorporate ? 0.6 : 0 }}
          className="grid grid-cols-1 md:grid-cols-2 lg:grid-cols-4 gap-6 mb-8"
        >
          {isCorporate ? (
            <>
              <AnimatedCard variant="soft" className="p-6">
                <CardHeader className="flex flex-row items-center justify-between space-y-0 pb-2">
                  <CardTitle className="text-sm font-medium">Total Company Trips</CardTitle>
                  <Building2 className="h-4 w-4 text-muted-foreground" />
                </CardHeader>
                <CardContent>
                  <div className="text-2xl font-bold">
                    {trips.length}
                  </div>
                </CardContent>
              </AnimatedCard>
              <AnimatedCard variant="soft" className="p-6">
                <CardHeader className="flex flex-row items-center justify-between space-y-0 pb-2">
                  <CardTitle className="text-sm font-medium">Travel Budget Used</CardTitle>
                  <DollarSign className="h-4 w-4 text-muted-foreground" />
                </CardHeader>
                <CardContent>
                  <div className="text-2xl font-bold">
                    ${totalBudget.toLocaleString()}
                  </div>
                </CardContent>
              </AnimatedCard>
              <AnimatedCard variant="soft" className="p-6">
                <CardHeader className="flex flex-row items-center justify-between space-y-0 pb-2">
                  <CardTitle className="text-sm font-medium">Team Members</CardTitle>
                  <Users className="h-4 w-4 text-muted-foreground" />
                </CardHeader>
                <CardContent>
                  <div className="text-2xl font-bold">
                    {new Set(trips.map(trip => trip.userId)).size}
                  </div>
                </CardContent>
              </AnimatedCard>
              <AnimatedCard variant="soft" className="p-6">
                <CardHeader className="flex flex-row items-center justify-between space-y-0 pb-2">
                  <CardTitle className="text-sm font-medium">Avg Trip Duration</CardTitle>
                  <Clock className="h-4 w-4 text-muted-foreground" />
                </CardHeader>
                <CardContent>
                  <div className="text-2xl font-bold">
                    {averageTripDuration} days
                  </div>
                </CardContent>
              </AnimatedCard>
            </>
          ) : (
            <>
              <AnimatedCard variant="soft" className="p-6">
                <CardHeader className="flex flex-row items-center justify-between space-y-0 pb-2">
                  <CardTitle className="text-sm font-medium">Total Proposals</CardTitle>
                  <FileText className="h-4 w-4 text-muted-foreground" />
                </CardHeader>
                <CardContent>
                  <div className="text-2xl font-bold">
                    {analytics?.totalProposals || 0}
                  </div>
                </CardContent>
              </AnimatedCard>
              <AnimatedCard variant="soft" className="p-6">
                <CardHeader className="flex flex-row items-center justify-between space-y-0 pb-2">
                  <CardTitle className="text-sm font-medium">Revenue Generated</CardTitle>
                  <DollarSign className="h-4 w-4 text-muted-foreground" />
                </CardHeader>
                <CardContent>
                  <div className="text-2xl font-bold">
                    ${analytics?.totalRevenue || 0}
                  </div>
                </CardContent>
              </AnimatedCard>
              <AnimatedCard variant="soft" className="p-6">
                <CardHeader className="flex flex-row items-center justify-between space-y-0 pb-2">
                  <CardTitle className="text-sm font-medium">Proposal Win Rate</CardTitle>
                  <Target className="h-4 w-4 text-muted-foreground" />
                </CardHeader>
                <CardContent>
                  <div className="text-2xl font-bold">
                    {analytics?.winRate || 0}%
                  </div>
                </CardContent>
              </AnimatedCard>
              <AnimatedCard variant="soft" className="p-6">
                <CardHeader className="flex flex-row items-center justify-between space-y-0 pb-2">
                  <CardTitle className="text-sm font-medium">Active Clients</CardTitle>
                  <User className="h-4 w-4 text-muted-foreground" />
                </CardHeader>
                <CardContent>
                  <div className="text-2xl font-bold">
                    {analytics?.activeClients || 0}
                  </div>
                </CardContent>
              </AnimatedCard>
            </>
          )}
        </motion.div>

        {/* Content Sections */}
        <div className="grid grid-cols-1 lg:grid-cols-2 gap-8">
          {dashboardConfig.sections.map((section, index) => {
            const IconComponent = section.icon;
            const sectionData = section.data || [];
            return (
              <AnimatedCard key={section.title} variant={isCorporate ? 'glow' : 'default'} className="p-6">
                <CardHeader>
                  <CardTitle className="flex items-center gap-2">
                    <IconComponent className="h-5 w-5" />
                    {section.title}
                  </CardTitle>
                </CardHeader>
                <CardContent>
                  {sectionData.length > 0 ? (
                    <div className="space-y-4">
                      {sectionData.map((trip, i) => (
                        <div 
                          key={i} 
                          className="flex items-center justify-between p-4 border rounded-lg cursor-pointer hover:shadow-md hover:bg-muted/50 transition-all"
                          onClick={() => setLocation(`/trip/${trip.id}`)}
                        >
                          <div className="flex items-center gap-3">
                            <MapPin className="h-4 w-4 text-muted-foreground" />
                            <div>
                              <p className="font-medium">{trip.title}</p>
                              <p className="text-sm text-muted-foreground">
                                {isCorporate 
                                  ? trip.city || trip.country || trip.destination || 'Location TBD' 
                                  : `${trip.client_name || 'Client'} • ${trip.destination}`
                                }
                              </p>
                            </div>
                          </div>
                          <div className="text-right">
                            <Badge variant={trip.status === TripStatus.COMPLETED || trip.completed ? 'default' : 'secondary'}>
                              {trip.status === TripStatus.COMPLETED || trip.completed ? 'Completed' : trip.status || 'Active'}
                            </Badge>
                            {!isCorporate && hasBudget(trip) && (
                              <p className="text-xs text-muted-foreground mt-1">
                                ${typeof trip.budget === 'string' 
                                  ? parseFloat(trip.budget.replace(/[^0-9.-]+/g, '')).toLocaleString() 
                                  : trip.budget.toLocaleString()}
                              </p>
                            )}
                          </div>
                        </div>
                      ))}
                    </div>
                  ) : (
                    <div className="text-center py-8">
                      <IconComponent className="h-12 w-12 text-muted-foreground mx-auto mb-4" />
                      <h3 className="text-lg font-medium mb-2">
                        {index === 0 ? 'No upcoming trips found' : 'No analytics data available'}
                      </h3>
                      <p className="text-muted-foreground mb-4">
                        {index === 0 ? 'Start planning team trips' : 'No analytics data available'}
                      </p>
                      {index === 0 && (
                        <Button onClick={() => setIsNewTripModalOpen(true)}>
                          <Plus className="h-4 w-4 mr-2" />
                          Plan Team Trip
                        </Button>
                      )}
                    </div>
                  )}
                </CardContent>
              </AnimatedCard>
            );
          })}
        </div>
      </div>

      <NewTripModal
        isOpen={isNewTripModalOpen}
        onClose={() => setIsNewTripModalOpen(false)}
        onSuccess={() => setIsNewTripModalOpen(false)}
        userId={user?.id}
      />
    </div>
  );
}
=======
>>>>>>> 678bac0a
<|MERGE_RESOLUTION|>--- conflicted
+++ resolved
@@ -207,366 +207,3 @@
       </div>
     </div>
   );
-<<<<<<< HEAD
-}
-
-          {/* Sections */}
-          <div className="grid grid-cols-1 lg:grid-cols-2 gap-8">
-            {dashboardConfig.sections.map((section, index) => (
-              <Card key={index} className="shadow-lg">
-                <CardHeader>
-                  <CardTitle className="flex items-center">
-                    <section.icon className="h-6 w-6 mr-2 text-gray-500" />
-                    {section.title}
-                  </CardTitle>
-                </CardHeader>
-                <CardContent>
-                  {section.data.length > 0 ? (
-                    <ul className="space-y-4">
-                      {section.title === 'Upcoming Trips' && (section.data as TripDTO[]).map((trip: TripDTO) => (
-                        <li key={trip.id} className="flex items-center justify-between p-3 bg-gray-50 dark:bg-gray-700 rounded-lg">
-                          <div>
-                            <Link to={`/trips/${trip.id}`} className="font-semibold text-blue-600 hover:underline">
-                              {trip.name}
-                            </Link>
-                            <p className="text-sm text-gray-500 dark:text-gray-400">{trip.destination}</p>
-                          </div>
-                          <div className="text-right">
-                            <p className="text-sm font-medium">{new Date(trip.startDate).toLocaleDateString()}</p>
-                            <Badge variant={trip.status === TripStatus.PLANNING ? 'secondary' : 'default'}>{trip.status}</Badge>
-                          </div>
-                        </li>
-                      ))}
-                    </ul>
-                  ) : (
-                    <p className="text-gray-500 dark:text-gray-400">{section.emptyMessage}</p>
-                  )}
-                </CardContent>
-              </Card>
-            ))}
-          </div>
-
-          {/* CTA Button */}
-          <div className="text-center mt-12">
-            <Button size="lg" onClick={() => setIsNewTripModalOpen(true)} className="bg-blue-600 hover:bg-blue-700 text-white shadow-lg">
-              <Plus className="mr-2 h-5 w-5" />
-              {isCorporate ? 'Plan a New Trip' : 'Create New Proposal'}
-            </Button>
-          </div>
-
-          <NewTripModal
-            isOpen={isNewTripModalOpen}
-            onClose={() => setIsNewTripModalOpen(false)}
-          />
-          <motion.div
-            initial={{ opacity: 0, y: 20 }}
-            animate={{ opacity: 1, y: 0 }}
-            transition={{ duration: 0.6 }}
-            className="relative overflow-hidden bg-gradient-to-br from-electric-500 via-electric-600 to-electric-700 text-white mb-8 rounded-2xl"
-          >
-            <div className="absolute inset-0 bg-gradient-to-r from-black/20 to-transparent" />
-            <div className="absolute inset-0 opacity-30" style={{
-              backgroundImage: `url("data:image/svg+xml,%3Csvg width='60' height='60' viewBox='0 0 60 60' xmlns='http://www.w3.org/2000/svg'%3E%3Cg fill='none' fill-rule='evenodd'%3E%3Cg fill='%23ffffff' fill-opacity='0.05'%3E%3Ccircle cx='30' cy='30' r='1'/%3E%3C/g%3E%3C/g%3E%3C/svg%3E")`
-            }} />
-
-            <div className="relative container mx-auto px-6 py-16">
-              <div className="flex flex-col lg:flex-row justify-between items-start lg:items-center gap-8">
-                <motion.div 
-                  initial={{ opacity: 0, x: -20 }}
-                  animate={{ opacity: 1, x: 0 }}
-                  transition={{ duration: 0.6, delay: 0.2 }}
-                  className="flex-1"
-                >
-                  <div className="flex items-center gap-3 mb-4">
-                    <div className="p-3 bg-white/10 backdrop-blur-sm rounded-2xl">
-                      <Building2 className="w-8 h-8" />
-                    </div>
-                    <div className="flex items-center gap-2">
-                      <Sparkles className="w-5 h-5 text-electric-200" />
-                      <span className="text-electric-100 text-sm font-medium">Corporate Dashboard</span>
-                    </div>
-                  </div>
-
-                  <h1 className="text-5xl font-bold mb-4 tracking-tight">
-                    {dashboardConfig.title}
-                  </h1>
-                  <p className="text-xl text-electric-100 mb-6 max-w-2xl">
-                    {dashboardConfig.description}
-                  </p>
-
-                  <div className="flex flex-wrap items-center gap-6 text-sm">
-                    <div className="flex items-center gap-2">
-                      <div className="w-2 h-2 bg-green-400 rounded-full" />
-                      <span className="text-electric-100">Real-time tracking</span>
-                    </div>
-                    <div className="flex items-center gap-2">
-                      <div className="w-2 h-2 bg-blue-400 rounded-full" />
-                      <span className="text-electric-100">Team collaboration</span>
-                    </div>
-                    <div className="flex items-center gap-2">
-                      <div className="w-2 h-2 bg-purple-400 rounded-full" />
-                      <span className="text-electric-100">Smart analytics</span>
-                    </div>
-                  </div>
-                </motion.div>
-
-                <motion.div 
-                  initial={{ opacity: 0, x: 20 }}
-                  animate={{ opacity: 1, x: 0 }}
-                  transition={{ duration: 0.6, delay: 0.4 }}
-                  className="flex flex-col sm:flex-row gap-4"
-                >
-                  <Button 
-                    onClick={() => setIsNewTripModalOpen(true)}
-                    className="bg-white hover:bg-white/90 text-electric-600 font-semibold px-8 py-3 h-auto rounded-xl shadow-lg hover:shadow-xl transition-all duration-300"
-                    size="lg"
-                  >
-                    <Plus className="h-5 w-5 mr-2" />
-                    Plan Team Trip
-                  </Button>
-                </motion.div>
-              </div>
-            </div>
-          </motion.div>
-        ) : (
-          /* Agency Header - Simple */
-          <div className="mb-8">
-            <h1 className="text-3xl font-bold text-foreground mb-2">
-              {dashboardConfig.title}
-            </h1>
-            <p className="text-muted-foreground">
-              {dashboardConfig.description}
-            </p>
-          </div>
-        )}
-
-        {/* Onboarding Progress - Only show for new users in corporate mode */}
-        {isCorporate && trips.length === 0 && (
-          <div className="mb-8">
-            <OnboardingProgress onTaskClick={handleOnboardingTaskClick} />
-          </div>
-        )}
-
-        {/* Quick Actions - Role-based layout */}
-        {!isCorporate && (
-          <div className="grid grid-cols-1 md:grid-cols-4 gap-4 mb-8">
-            <Button 
-              onClick={() => setIsNewTripModalOpen(true)}
-              className="h-16 flex items-center justify-center gap-3"
-              size="lg"
-            >
-              <Plus className="h-5 w-5" />
-              Create Client Proposal
-            </Button>
-            
-            <Button variant="outline" className="h-16 flex items-center justify-center gap-3" asChild>
-              <Link href="/ai-generator">
-                <Sparkles className="h-5 w-5" />
-                AI Proposal Generator
-              </Link>
-            </Button>
-            
-            <Button variant="outline" className="h-16 flex items-center justify-center gap-3" asChild>
-              <Link href="/analytics">
-                <BarChart3 className="h-5 w-5" />
-                Client Analytics
-              </Link>
-            </Button>
-            
-            <Button variant="outline" className="h-16 flex items-center justify-center gap-3" asChild>
-              <Link href="/settings">
-                <Settings className="h-5 w-5" />
-                Agency Settings
-              </Link>
-            </Button>
-          </div>
-        )}
-
-        {/* Metrics Cards */}
-        <motion.div
-          initial={{ opacity: 0, y: 20 }}
-          animate={{ opacity: 1, y: 0 }}
-          transition={{ duration: 0.6, delay: isCorporate ? 0.6 : 0 }}
-          className="grid grid-cols-1 md:grid-cols-2 lg:grid-cols-4 gap-6 mb-8"
-        >
-          {isCorporate ? (
-            <>
-              <AnimatedCard variant="soft" className="p-6">
-                <CardHeader className="flex flex-row items-center justify-between space-y-0 pb-2">
-                  <CardTitle className="text-sm font-medium">Total Company Trips</CardTitle>
-                  <Building2 className="h-4 w-4 text-muted-foreground" />
-                </CardHeader>
-                <CardContent>
-                  <div className="text-2xl font-bold">
-                    {trips.length}
-                  </div>
-                </CardContent>
-              </AnimatedCard>
-              <AnimatedCard variant="soft" className="p-6">
-                <CardHeader className="flex flex-row items-center justify-between space-y-0 pb-2">
-                  <CardTitle className="text-sm font-medium">Travel Budget Used</CardTitle>
-                  <DollarSign className="h-4 w-4 text-muted-foreground" />
-                </CardHeader>
-                <CardContent>
-                  <div className="text-2xl font-bold">
-                    ${totalBudget.toLocaleString()}
-                  </div>
-                </CardContent>
-              </AnimatedCard>
-              <AnimatedCard variant="soft" className="p-6">
-                <CardHeader className="flex flex-row items-center justify-between space-y-0 pb-2">
-                  <CardTitle className="text-sm font-medium">Team Members</CardTitle>
-                  <Users className="h-4 w-4 text-muted-foreground" />
-                </CardHeader>
-                <CardContent>
-                  <div className="text-2xl font-bold">
-                    {new Set(trips.map(trip => trip.userId)).size}
-                  </div>
-                </CardContent>
-              </AnimatedCard>
-              <AnimatedCard variant="soft" className="p-6">
-                <CardHeader className="flex flex-row items-center justify-between space-y-0 pb-2">
-                  <CardTitle className="text-sm font-medium">Avg Trip Duration</CardTitle>
-                  <Clock className="h-4 w-4 text-muted-foreground" />
-                </CardHeader>
-                <CardContent>
-                  <div className="text-2xl font-bold">
-                    {averageTripDuration} days
-                  </div>
-                </CardContent>
-              </AnimatedCard>
-            </>
-          ) : (
-            <>
-              <AnimatedCard variant="soft" className="p-6">
-                <CardHeader className="flex flex-row items-center justify-between space-y-0 pb-2">
-                  <CardTitle className="text-sm font-medium">Total Proposals</CardTitle>
-                  <FileText className="h-4 w-4 text-muted-foreground" />
-                </CardHeader>
-                <CardContent>
-                  <div className="text-2xl font-bold">
-                    {analytics?.totalProposals || 0}
-                  </div>
-                </CardContent>
-              </AnimatedCard>
-              <AnimatedCard variant="soft" className="p-6">
-                <CardHeader className="flex flex-row items-center justify-between space-y-0 pb-2">
-                  <CardTitle className="text-sm font-medium">Revenue Generated</CardTitle>
-                  <DollarSign className="h-4 w-4 text-muted-foreground" />
-                </CardHeader>
-                <CardContent>
-                  <div className="text-2xl font-bold">
-                    ${analytics?.totalRevenue || 0}
-                  </div>
-                </CardContent>
-              </AnimatedCard>
-              <AnimatedCard variant="soft" className="p-6">
-                <CardHeader className="flex flex-row items-center justify-between space-y-0 pb-2">
-                  <CardTitle className="text-sm font-medium">Proposal Win Rate</CardTitle>
-                  <Target className="h-4 w-4 text-muted-foreground" />
-                </CardHeader>
-                <CardContent>
-                  <div className="text-2xl font-bold">
-                    {analytics?.winRate || 0}%
-                  </div>
-                </CardContent>
-              </AnimatedCard>
-              <AnimatedCard variant="soft" className="p-6">
-                <CardHeader className="flex flex-row items-center justify-between space-y-0 pb-2">
-                  <CardTitle className="text-sm font-medium">Active Clients</CardTitle>
-                  <User className="h-4 w-4 text-muted-foreground" />
-                </CardHeader>
-                <CardContent>
-                  <div className="text-2xl font-bold">
-                    {analytics?.activeClients || 0}
-                  </div>
-                </CardContent>
-              </AnimatedCard>
-            </>
-          )}
-        </motion.div>
-
-        {/* Content Sections */}
-        <div className="grid grid-cols-1 lg:grid-cols-2 gap-8">
-          {dashboardConfig.sections.map((section, index) => {
-            const IconComponent = section.icon;
-            const sectionData = section.data || [];
-            return (
-              <AnimatedCard key={section.title} variant={isCorporate ? 'glow' : 'default'} className="p-6">
-                <CardHeader>
-                  <CardTitle className="flex items-center gap-2">
-                    <IconComponent className="h-5 w-5" />
-                    {section.title}
-                  </CardTitle>
-                </CardHeader>
-                <CardContent>
-                  {sectionData.length > 0 ? (
-                    <div className="space-y-4">
-                      {sectionData.map((trip, i) => (
-                        <div 
-                          key={i} 
-                          className="flex items-center justify-between p-4 border rounded-lg cursor-pointer hover:shadow-md hover:bg-muted/50 transition-all"
-                          onClick={() => setLocation(`/trip/${trip.id}`)}
-                        >
-                          <div className="flex items-center gap-3">
-                            <MapPin className="h-4 w-4 text-muted-foreground" />
-                            <div>
-                              <p className="font-medium">{trip.title}</p>
-                              <p className="text-sm text-muted-foreground">
-                                {isCorporate 
-                                  ? trip.city || trip.country || trip.destination || 'Location TBD' 
-                                  : `${trip.client_name || 'Client'} • ${trip.destination}`
-                                }
-                              </p>
-                            </div>
-                          </div>
-                          <div className="text-right">
-                            <Badge variant={trip.status === TripStatus.COMPLETED || trip.completed ? 'default' : 'secondary'}>
-                              {trip.status === TripStatus.COMPLETED || trip.completed ? 'Completed' : trip.status || 'Active'}
-                            </Badge>
-                            {!isCorporate && hasBudget(trip) && (
-                              <p className="text-xs text-muted-foreground mt-1">
-                                ${typeof trip.budget === 'string' 
-                                  ? parseFloat(trip.budget.replace(/[^0-9.-]+/g, '')).toLocaleString() 
-                                  : trip.budget.toLocaleString()}
-                              </p>
-                            )}
-                          </div>
-                        </div>
-                      ))}
-                    </div>
-                  ) : (
-                    <div className="text-center py-8">
-                      <IconComponent className="h-12 w-12 text-muted-foreground mx-auto mb-4" />
-                      <h3 className="text-lg font-medium mb-2">
-                        {index === 0 ? 'No upcoming trips found' : 'No analytics data available'}
-                      </h3>
-                      <p className="text-muted-foreground mb-4">
-                        {index === 0 ? 'Start planning team trips' : 'No analytics data available'}
-                      </p>
-                      {index === 0 && (
-                        <Button onClick={() => setIsNewTripModalOpen(true)}>
-                          <Plus className="h-4 w-4 mr-2" />
-                          Plan Team Trip
-                        </Button>
-                      )}
-                    </div>
-                  )}
-                </CardContent>
-              </AnimatedCard>
-            );
-          })}
-        </div>
-      </div>
-
-      <NewTripModal
-        isOpen={isNewTripModalOpen}
-        onClose={() => setIsNewTripModalOpen(false)}
-        onSuccess={() => setIsNewTripModalOpen(false)}
-        userId={user?.id}
-      />
-    </div>
-  );
-}
-=======
->>>>>>> 678bac0a

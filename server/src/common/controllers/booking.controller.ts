--- conflicted
+++ resolved
@@ -1,8 +1,4 @@
-<<<<<<< HEAD
-import { Controller, Get, Post, Put, Delete, Param, Body, Inject, Logger } from '@nestjs/common';
-=======
 import { Controller, Get, Post, Put, Body, Param, Delete, Inject, Logger } from '@nestjs/common';
->>>>>>> 388b76f6
 import { Request, Response, NextFunction } from 'express';
 import { BookingService } from '../services/booking.service';
 import { Booking } from '../../../db/bookingSchema.js';
